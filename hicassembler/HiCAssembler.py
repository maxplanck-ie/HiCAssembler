--- conflicted
+++ resolved
@@ -764,13 +764,7 @@
                 for path in HiCAssembler._get_paths_from_backbone(branch, backbone_node):
                     self.insert_path(path, orig_scaff)
 
-<<<<<<< HEAD
         log.info("Total assembly length after adding scaffolds back: {:,}".format(self.scaffolds_graph.get_assembly_length()[0]))
-=======
-            else:
-                not_backbone = set(branch.nodes).difference(backbone_list)
-                log.info("The following scaffolds could not be added to the hic-scaffolds: {}".format(not_backbone))
->>>>>>> 966c5872
         return
 
     def insert_path(self, path, orig_scaff):
@@ -917,7 +911,6 @@
                     to_split_intervals = [sorted(self.hic.interval_trees[bed.chromosome][0:bed.end])[-1]]
                     log.info('split position used is {}.'.format(to_split_intervals[0]))
 
-<<<<<<< HEAD
                 to_split_intervals = sorted([interval_bin.data for interval_bin in to_split_intervals])
                 if len(to_split_intervals) > 1:
                     # if the split contains several bins, the region should be removed from the matrix.
@@ -927,9 +920,6 @@
                     to_split_intervals = [to_split_intervals[-1]]
 
                 bin_ids[bed.chromosome].extend(to_split_intervals)
-=======
-                bin_ids[bed.chromosome].extend(sorted([interval_bin.data for interval_bin in to_split_intervals]))
->>>>>>> 966c5872
 
         # rename cut intervals
         num_removed_misassemblies = 0
