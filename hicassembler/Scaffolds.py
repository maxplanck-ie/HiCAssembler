--- conflicted
+++ resolved
@@ -1917,25 +1917,10 @@
                                      "".format(u, v, self.pg_base.get_path_name_of_node(u),
                                                self.pg_base.get_path_name_of_node(v)))
 
-<<<<<<< HEAD
-            for index_u, index_v in [(0, 0), (0, -1), (-1, 0), (-1, -1)]:
-                # try all four combinations to join the `initial_path_u` and `initial_path_v`
-                # For example, for [c, d, e], [x, y, z], the attempt is to
-                # try to join (c, x), (c, z), (e, x), (e, z)
-                # Because c, can be part of the larger path [a, b, c, d, e], any edge
-                # containing 'e' can note be made and  the exception is raised.
-                try:
-                   self.pg_initial.add_edge(initial_path_u[index_u], initial_path_v[index_v], weight=weight)
-                   self.pg_base.add_edge(u, v, weight=weight)
-                   break
-                except PathGraphEdgeNotPossible:
-                    pass
-=======
     def delete_edge_from_matrix_bins(self, u, v):
         """
         deletes edge u,v. The edge is assumed to be
         from the matrix_bins PathGraph.
->>>>>>> e38469b1
 
         THE EDGE IS NOT DELETED FROM pg_base
 
